package org.apache.lucene.store;

/**
 * Licensed to the Apache Software Foundation (ASF) under one or more
 * contributor license agreements.  See the NOTICE file distributed with
 * this work for additional information regarding copyright ownership.
 * The ASF licenses this file to You under the Apache License, Version 2.0
 * (the "License"); you may not use this file except in compliance with
 * the License.  You may obtain a copy of the License at
 *
 *     http://www.apache.org/licenses/LICENSE-2.0
 *
 * Unless required by applicable law or agreed to in writing, software
 * distributed under the License is distributed on an "AS IS" BASIS,
 * WITHOUT WARRANTIES OR CONDITIONS OF ANY KIND, either express or implied.
 * See the License for the specific language governing permissions and
 * limitations under the License.
 */

import java.io.File;
import java.io.IOException;
import java.io.RandomAccessFile;

<<<<<<< HEAD
import org.apache.lucene.store.IOContext.Context;

=======
import org.apache.lucene.util.IOUtils;
>>>>>>> a66a97c5

/** A straightforward implementation of {@link FSDirectory}
 *  using java.io.RandomAccessFile.  However, this class has
 *  poor concurrent performance (multiple threads will
 *  bottleneck) as it synchronizes when multiple threads
 *  read from the same file.  It's usually better to use
 *  {@link NIOFSDirectory} or {@link MMapDirectory} instead. */
public class SimpleFSDirectory extends FSDirectory {
    
  /** Create a new SimpleFSDirectory for the named location.
   *
   * @param path the path of the directory
   * @param lockFactory the lock factory to use, or null for the default
   * ({@link NativeFSLockFactory});
   * @throws IOException
   */
  public SimpleFSDirectory(File path, LockFactory lockFactory) throws IOException {
    super(path, lockFactory);
  }
  
  /** Create a new SimpleFSDirectory for the named location and {@link NativeFSLockFactory}.
   *
   * @param path the path of the directory
   * @throws IOException
   */
  public SimpleFSDirectory(File path) throws IOException {
    super(path, null);
  }

  /** Creates an IndexInput for the file with the given name. */
  @Override
  public IndexInput openInput(String name, IOContext context) throws IOException {
    ensureOpen();
    return new SimpleFSIndexInput(new File(directory, name), context, getReadChunkSize());
  }
  
  @Override
  public CompoundFileDirectory openCompoundInput(String name, int bufferSize) throws IOException {
    return new SimpleFSCompoundFileDirectory(name, bufferSize);
  }

  private final class SimpleFSCompoundFileDirectory extends CompoundFileDirectory {
    private SimpleFSIndexInput.Descriptor fd;

    public SimpleFSCompoundFileDirectory(String fileName, int readBufferSize) throws IOException {
      super(SimpleFSDirectory.this, fileName, readBufferSize);
      IndexInput stream = null;
      try {
        final File f = new File(SimpleFSDirectory.this.getDirectory(), fileName);
        fd = new SimpleFSIndexInput.Descriptor(f, "r");
        stream = new SimpleFSIndexInput(fd, 0, fd.length, readBufferSize,
            getReadChunkSize());
        initForRead(CompoundFileDirectory.readEntries(stream, SimpleFSDirectory.this, fileName));
        stream.close();
      } catch (IOException e) {
        // throw our original exception
        IOUtils.closeSafely(e, fd, stream);
      }
    }

    @Override
    public IndexInput openInputSlice(String id, long offset, long length, int readBufferSize) throws IOException {
      return new SimpleFSIndexInput(fd, offset, length, readBufferSize, getReadChunkSize());
    }

    @Override
    public synchronized void close() throws IOException {
      try {
        fd.close();
      } finally {
        super.close();
      }
    }
  }

  protected static class SimpleFSIndexInput extends BufferedIndexInput {
  
    protected static class Descriptor extends RandomAccessFile {
      // remember if the file is open, so that we don't try to close it
      // more than once
      protected volatile boolean isOpen;
      long position;
      final long length;
      
      public Descriptor(File file, String mode) throws IOException {
        super(file, mode);
        isOpen=true;
        length=length();
      }
  
      @Override
      public void close() throws IOException {
        if (isOpen) {
          isOpen=false;
          super.close();
        }
      }
    }
  
    protected final Descriptor file;
    boolean isClone;
    //  LUCENE-1566 - maximum read length on a 32bit JVM to prevent incorrect OOM 
    protected final int chunkSize;
    protected final long off;
    protected final long end;
    
<<<<<<< HEAD
    public SimpleFSIndexInput(File path, IOContext context, int chunkSize) throws IOException {
      super(context);
      file = new Descriptor(path, "r");
=======
    public SimpleFSIndexInput(File path, int bufferSize, int chunkSize) throws IOException {
      super(bufferSize);
      this.file = new Descriptor(path, "r"); 
>>>>>>> a66a97c5
      this.chunkSize = chunkSize;
      this.off = 0L;
      this.end = file.length;
    }
    
    public SimpleFSIndexInput(Descriptor file, long off, long length, int bufferSize, int chunkSize) throws IOException {
      super(bufferSize);
      this.file = file;
      this.chunkSize = chunkSize;
      this.off = off;
      this.end = off + length;
      this.isClone = true; // well, we are sorta?
    }
  
    /** IndexInput methods */
    @Override
    protected void readInternal(byte[] b, int offset, int len)
         throws IOException {
      synchronized (file) {
        long position = off + getFilePointer();
        if (position != file.position) {
          file.seek(position);
          file.position = position;
        }
        int total = 0;

        if (position + len > end) {
          throw new IOException("read past EOF");
        }

        try {
          do {
            final int readLength;
            if (total + chunkSize > len) {
              readLength = len - total;
            } else {
              // LUCENE-1566 - work around JVM Bug by breaking very large reads into chunks
              readLength = chunkSize;
            }
            final int i = file.read(b, offset + total, readLength);
            file.position += i;
            total += i;
          } while (total < len);
        } catch (OutOfMemoryError e) {
          // propagate OOM up and add a hint for 32bit VM Users hitting the bug
          // with a large chunk size in the fast path.
          final OutOfMemoryError outOfMemoryError = new OutOfMemoryError(
              "OutOfMemoryError likely caused by the Sun VM Bug described in "
              + "https://issues.apache.org/jira/browse/LUCENE-1566; try calling FSDirectory.setReadChunkSize "
              + "with a value smaller than the current chunk size (" + chunkSize + ")");
          outOfMemoryError.initCause(e);
          throw outOfMemoryError;
        }
      }
    }
  
    @Override
    public void close() throws IOException {
      // only close the file if this is not a clone
      if (!isClone) file.close();
    }
  
    @Override
    protected void seekInternal(long position) {
    }
  
    @Override
    public long length() {
      return end - off;
    }
  
    @Override
    public Object clone() {
      SimpleFSIndexInput clone = (SimpleFSIndexInput)super.clone();
      clone.isClone = true;
      return clone;
    }
  
    /** Method used for testing. Returns true if the underlying
     *  file descriptor is valid.
     */
    boolean isFDValid() throws IOException {
      return file.getFD().valid();
    }
    
    @Override
    public void copyBytes(IndexOutput out, long numBytes) throws IOException {
      numBytes -= flushBuffer(out, numBytes);
      // If out is FSIndexOutput, the copy will be optimized
      out.copyBytes(this, numBytes);
    }
  }
}<|MERGE_RESOLUTION|>--- conflicted
+++ resolved
@@ -21,12 +21,8 @@
 import java.io.IOException;
 import java.io.RandomAccessFile;
 
-<<<<<<< HEAD
-import org.apache.lucene.store.IOContext.Context;
-
-=======
 import org.apache.lucene.util.IOUtils;
->>>>>>> a66a97c5
+
 
 /** A straightforward implementation of {@link FSDirectory}
  *  using java.io.RandomAccessFile.  However, this class has
@@ -64,15 +60,15 @@
   }
   
   @Override
-  public CompoundFileDirectory openCompoundInput(String name, int bufferSize) throws IOException {
-    return new SimpleFSCompoundFileDirectory(name, bufferSize);
+  public CompoundFileDirectory openCompoundInput(String name, IOContext context) throws IOException {
+    return new SimpleFSCompoundFileDirectory(name, context);
   }
 
   private final class SimpleFSCompoundFileDirectory extends CompoundFileDirectory {
     private SimpleFSIndexInput.Descriptor fd;
 
-    public SimpleFSCompoundFileDirectory(String fileName, int readBufferSize) throws IOException {
-      super(SimpleFSDirectory.this, fileName, readBufferSize);
+    public SimpleFSCompoundFileDirectory(String fileName, IOContext context) throws IOException {
+      super(SimpleFSDirectory.this, fileName, context);
       IndexInput stream = null;
       try {
         final File f = new File(SimpleFSDirectory.this.getDirectory(), fileName);
@@ -133,15 +129,9 @@
     protected final long off;
     protected final long end;
     
-<<<<<<< HEAD
     public SimpleFSIndexInput(File path, IOContext context, int chunkSize) throws IOException {
       super(context);
-      file = new Descriptor(path, "r");
-=======
-    public SimpleFSIndexInput(File path, int bufferSize, int chunkSize) throws IOException {
-      super(bufferSize);
       this.file = new Descriptor(path, "r"); 
->>>>>>> a66a97c5
       this.chunkSize = chunkSize;
       this.off = 0L;
       this.end = file.length;

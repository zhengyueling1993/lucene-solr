--- conflicted
+++ resolved
@@ -27,7 +27,6 @@
 import org.apache.lucene.index.codecs.TermState;
 import org.apache.lucene.store.ByteArrayDataInput;
 import org.apache.lucene.store.IndexInput;
-import org.apache.lucene.util.ArrayUtil;
 import org.apache.lucene.util.Bits;
 import org.apache.lucene.util.BytesRef;
 import org.apache.lucene.util.CodecUtil;
@@ -45,7 +44,6 @@
 
   // Fallback reader for non-pulsed terms:
   final PostingsReaderBase wrappedPostingsReader;
-  int maxPositions;
 
   public PulsingPostingsReaderImpl(PostingsReaderBase wrappedPostingsReader) throws IOException {
     this.wrappedPostingsReader = wrappedPostingsReader;
@@ -59,12 +57,8 @@
   }
 
   private static class PulsingTermState extends TermState {
-<<<<<<< HEAD
-    Document docs[];
-=======
     private byte[] postings;
     private int postingsSize;                     // -1 if this term was not inlined
->>>>>>> e46f6dfc
     private TermState wrappedTermState;
     private boolean pendingIndexTerm;
 
@@ -171,19 +165,23 @@
   @Override
   public BulkPostingsEnum bulkPostings(FieldInfo field, TermState _termState, BulkPostingsEnum reuse, boolean doFreqs, boolean doPositions) throws IOException {
     PulsingTermState termState = (PulsingTermState) _termState;
-    if (termState.docFreq <= maxPulsingDocFreq) {
-      if (reuse instanceof PulsingBulkPostingsEnum && ((PulsingBulkPostingsEnum) reuse).docDeltas.length == maxPulsingDocFreq) {
-        return ((PulsingBulkPostingsEnum) reuse).reset(termState, doFreqs, doPositions);
-      } else {
-        PulsingBulkPostingsEnum postingsEnum = new PulsingBulkPostingsEnum(maxPulsingDocFreq);
-        return postingsEnum.reset(termState, doFreqs, doPositions);
-      }
+    // nocommit -- other codecs should check too
+    if (doPositions && !doFreqs) {
+      throw new IllegalArgumentException("doFreqs must be true when doPositions is true");
+    }
+    if (termState.postingsSize != -1) {
+      PulsingBulkPostingsEnum postings;
+      if (reuse instanceof PulsingBulkPostingsEnum) {
+        postings = (PulsingBulkPostingsEnum) reuse;
+        if (!postings.canReuse(field, doFreqs, doPositions)) {
+          postings = new PulsingBulkPostingsEnum(field, doFreqs, doPositions);
+        }
+      } else {
+        postings = new PulsingBulkPostingsEnum(field, doFreqs, doPositions);
+      }
+      return postings.reset(termState);
     } else {
-      if (reuse instanceof PulsingBulkPostingsEnum) {
-        return wrappedPostingsReader.bulkPostings(field, termState.wrappedTermState, null, doFreqs, doPositions);
-      } else {
-        return wrappedPostingsReader.bulkPostings(field, termState.wrappedTermState, reuse, doFreqs, doPositions);
-      }
+      return wrappedPostingsReader.bulkPostings(field, termState.wrappedTermState, reuse, doFreqs, doPositions);
     }
   }
 
@@ -226,12 +224,6 @@
     private int docID;
     private int freq;
 
-<<<<<<< HEAD
-    PulsingDocsEnum reset(Bits skipDocs, PulsingTermState termState) {
-      // TODO: -- not great we have to clone here --
-      // merging is wasteful; TermRangeQuery too
-      state = (PulsingTermState) termState.clone();
-=======
     public PulsingDocsEnum(FieldInfo fieldInfo) {
       omitTF = fieldInfo.omitTermFreqAndPositions;
       storePayloads = fieldInfo.storePayloads;
@@ -245,7 +237,6 @@
       postings.reset(bytes);
       docID = 0;
       freq = 1;
->>>>>>> e46f6dfc
       this.skipDocs = skipDocs;
       return this;
     }
@@ -294,8 +285,6 @@
           }
         }
 
-<<<<<<< HEAD
-=======
         if (skipDocs == null || !skipDocs.get(docID)) {
           //System.out.println("  return docID=" + docID + " freq=" + freq);
           return docID;
@@ -303,7 +292,6 @@
       }
     }
 
->>>>>>> e46f6dfc
     @Override
     public int freq() {
       return freq;
@@ -325,53 +313,119 @@
     }
   }
 
-<<<<<<< HEAD
-  static class PulsingBulkPostingsEnum extends BulkPostingsEnum {
-    private Document doc;
-    private PulsingTermState state;
+  private static class PulsingBulkPostingsEnum extends BulkPostingsEnum {
+    private final ByteArrayDataInput postings = new ByteArrayDataInput(null);
+    private final boolean omitTF;
+    private final boolean storePayloads;
+
+    private int[] docDeltas;
+    private int[] freqs;
+    private int[] positionDeltas;
+    int numPositions;
     int numDocs;
-    final int[] docDeltas;
-    final int[] freqs;
-    int[] positionDeltas;
-    int numPositions;
-    private boolean doFreqs;
-    private boolean doPositions;
-
-    public PulsingBulkPostingsEnum(int maxFreq) {
-      docDeltas = new int[maxFreq];
-      freqs = new int[maxFreq];
-      positionDeltas = new int[maxFreq];
-    }
-
-    PulsingBulkPostingsEnum reset(PulsingTermState termState, boolean doFreqs, boolean doPositions) {
-      numDocs = termState.docFreq;
-      this.doFreqs = doFreqs;
-      this.doPositions = doPositions;
-      assert numDocs <= docDeltas.length;
-      int lastDocID = 0;
+
+    public PulsingBulkPostingsEnum(FieldInfo field, boolean doFreq, boolean doPositions) {
+      omitTF = field.omitTermFreqAndPositions;
+      storePayloads = field.storePayloads;
+      docDeltas = new int[4];
+      if (doFreq && !omitTF) {
+        freqs = new int[4];
+        if (doPositions) {
+          positionDeltas = new int[4];
+        } else {
+          positionDeltas = null;
+        }
+      } else {
+        freqs = null;
+        positionDeltas = null;
+      }
+    }
+
+    public boolean canReuse(FieldInfo field, boolean doFreq, boolean doPositions) {
+      return (freqs != null) == doFreq &&
+        (positionDeltas != null) == doPositions &&
+        this.storePayloads == field.storePayloads &&
+        this.omitTF == field.omitTermFreqAndPositions;
+    }
+
+    PulsingBulkPostingsEnum reset(PulsingTermState termState) throws IOException {
+      // Fully decode the byte[] blob on reset:
+      assert termState.postingsSize != -1;
+      postings.reset(termState.postings, 0, termState.postingsSize);
+      numDocs = 0;
       numPositions = 0;
-      for(int i=0;i<numDocs;i++) {
-        final int docID = termState.docs[i].docID;
-        docDeltas[i] = docID - lastDocID;
-        if (doFreqs) {
-          freqs[i] = termState.docs[i].numPositions;
-          assert freqs[i] > 0;
-          if (doPositions) {
-            final Position[] positions = termState.docs[i].positions;
-            int lastPos = 0;
-            for(int posIndex=0;posIndex<freqs[i];posIndex++) {
-              if (positionDeltas.length == numPositions) {
-                positionDeltas = ArrayUtil.grow(positionDeltas, 1+numPositions);
+      int payloadLength = 0;
+      while (!postings.eof()) {
+
+        if (numDocs == docDeltas.length) {
+          docDeltas = ArrayUtil.grow(docDeltas);
+          if (freqs != null) {
+            freqs = ArrayUtil.grow(freqs);
+          }
+        }
+
+        final int code = postings.readVInt();
+        if (omitTF) {
+          docDeltas[numDocs] = code;
+        } else {
+          docDeltas[numDocs] = code >>> 1;
+          final int freq;
+          if ((code & 1) != 0) {
+            freq = 1;
+          } else {
+            freq = postings.readVInt();
+          }
+          if (freqs != null) {
+            freqs[numDocs] = freq;
+          }
+
+          if (positionDeltas != null) {
+
+            final int limit = numPositions + freq;
+            if (positionDeltas.length < limit) {
+              positionDeltas = ArrayUtil.grow(positionDeltas, limit);
+            }
+
+            if (!storePayloads) {
+              while(numPositions < limit) {
+                positionDeltas[numPositions++] = postings.readVInt();
               }
-              final int pos = positions[posIndex].pos;
-              positionDeltas[numPositions++] = pos - lastPos;
-              lastPos = pos;
+            } else {
+              while(numPositions < limit) {
+                final int posCode = postings.readVInt();
+                positionDeltas[numPositions++] = posCode >> 1;
+                if ((posCode & 1) != 0) {
+                  payloadLength = postings.readVInt();
+                }
+                if (payloadLength != 0) {
+                  postings.skipBytes(payloadLength);
+                }
+              }
+            }
+          } else {
+            // Skip positions:
+            if (!storePayloads) {
+              for(int skipCount=0;skipCount<freq;skipCount++) {
+                postings.readVInt();
+              }
+            } else {
+              for(int skipCount=0;skipCount<freq;skipCount++) {
+                final int posCode = postings.readVInt();
+                if ((posCode & 1) != 0) {
+                  payloadLength = postings.readVInt();
+                }
+                if (payloadLength != 0) {
+                  postings.skipBytes(payloadLength);
+                }
+              }
             }
           }
         }
-        lastDocID = docID;
+        numDocs++;
       }
       
+      assert numDocs == termState.docFreq: "numDocs=" + numDocs + " vs " + termState.docFreq;
+
       return this;
     }
 
@@ -436,7 +490,7 @@
 
     @Override
     public BulkPostingsEnum.BlockReader getFreqsReader() {
-      return doFreqs ? freqsReader: null;
+      return freqs != null ? freqsReader: null;
     }
 
     private final BulkPostingsEnum.BlockReader positionDeltasReader = new BulkPostingsEnum.BlockReader() {
@@ -468,26 +522,21 @@
 
     @Override
     public BulkPostingsEnum.BlockReader getPositionDeltasReader() {
-      return doPositions ? positionDeltasReader : null;
+      return positionDeltas != null ? positionDeltasReader : null;
     }
 
     @Override
     public JumpResult jump(int target, int curCount) throws IOException {
       // TODO: advance is likely unhelpful since apps
-      // "usually" set a lowish docFreq cutoff
+      // "usually" set a lowish totalTermFreq cutoff
       return null;
     }
   }
 
-  static class PulsingDocsAndPositionsEnum extends DocsAndPositionsEnum {
-    private int nextRead;
-    private int nextPosRead;
-=======
   private static class PulsingDocsAndPositionsEnum extends DocsAndPositionsEnum {
     private final ByteArrayDataInput postings = new ByteArrayDataInput(null);
     private final boolean storePayloads;
 
->>>>>>> e46f6dfc
     private Bits skipDocs;
     private int docID;
     private int freq;

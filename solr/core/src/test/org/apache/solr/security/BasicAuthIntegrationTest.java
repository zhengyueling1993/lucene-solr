--- conflicted
+++ resolved
@@ -16,10 +16,8 @@
  */
 package org.apache.solr.security;
 
-<<<<<<< HEAD
-
-=======
->>>>>>> 9ce2d0d2
+
+import java.io.IOException;
 import java.lang.invoke.MethodHandles;
 import java.util.ArrayList;
 import java.util.Collections;
@@ -38,6 +36,7 @@
 import org.apache.http.message.BasicHeader;
 import org.apache.http.util.EntityUtils;
 import org.apache.solr.client.solrj.SolrRequest;
+import org.apache.solr.client.solrj.SolrServerException;
 import org.apache.solr.client.solrj.embedded.JettySolrRunner;
 import org.apache.solr.client.solrj.impl.CloudSolrClient;
 import org.apache.solr.client.solrj.impl.HttpSolrClient;
@@ -58,6 +57,7 @@
 import org.apache.solr.common.util.NamedList;
 import org.apache.solr.common.util.StrUtils;
 import org.apache.solr.common.util.Utils;
+import org.apache.solr.util.CommandOperation;
 import org.slf4j.Logger;
 import org.slf4j.LoggerFactory;
 
@@ -77,25 +77,18 @@
 
     String authcPrefix = "/admin/authentication";
     String authzPrefix = "/admin/authorization";
-<<<<<<< HEAD
     if(random().nextBoolean()){
       authcPrefix = "/v2/cluster/security/authentication";
       authzPrefix = "/v2/cluster/security/authorization";
     }
-=======
-
->>>>>>> 9ce2d0d2
+
     String old = cloudSolrClient.getDefaultCollection();
     cloudSolrClient.setDefaultCollection(null);
 
     NamedList<Object> rsp;
     HttpClient cl = cloudSolrClient.getLbClient().getHttpClient();
     String baseUrl = getRandomReplica(zkStateReader.getClusterState().getCollection(defaultCollName), random()).getStr(BASE_URL_PROP);
-<<<<<<< HEAD
-    verifySecurityStatus(cl,baseUrl+ authcPrefix,"/errorMessages", null,20);
-=======
     verifySecurityStatus(cl, baseUrl + authcPrefix, "/errorMessages", null, 20);
->>>>>>> 9ce2d0d2
     zkClient.setData("/security.json", STD_CONF.replaceAll("'", "\"").getBytes(UTF_8), true);
     verifySecurityStatus(cl, baseUrl + authcPrefix, "authentication/class", "solr.BasicAuthPlugin", 20);
 
@@ -149,11 +142,7 @@
     assertEquals(200, r.getStatusLine().getStatusCode());
 
     baseUrl = getRandomReplica(zkStateReader.getClusterState().getCollection(defaultCollName), random()).getStr(BASE_URL_PROP);
-<<<<<<< HEAD
-    verifySecurityStatus(cl, baseUrl+ authzPrefix, "authorization/user-role/harry", NOT_NULL_PREDICATE, 20);
-=======
     verifySecurityStatus(cl, baseUrl + authzPrefix, "authorization/user-role/harry", NOT_NULL_PREDICATE, 20);
->>>>>>> 9ce2d0d2
 
 
     httpPost = new HttpPost(baseUrl + authzPrefix);
@@ -169,11 +158,7 @@
     r = cl.execute(httpPost);
     assertEquals(200, r.getStatusLine().getStatusCode());
 
-<<<<<<< HEAD
-    verifySecurityStatus(cl, baseUrl+ authzPrefix, "authorization/permissions[1]/collection", "x", 20);
-=======
     verifySecurityStatus(cl, baseUrl + authzPrefix, "authorization/permissions[1]/collection", "x", 20);
->>>>>>> 9ce2d0d2
 
     httpPost = new HttpPost(baseUrl + authzPrefix);
     setBasicAuthHeader(httpPost, "harry", "HarryIsUberCool");
@@ -181,11 +166,7 @@
         ("name","collection-admin-edit", "role", "admin" )))));
     r = cl.execute(httpPost);
 
-<<<<<<< HEAD
-    verifySecurityStatus(cl, baseUrl+ authzPrefix, "authorization/permissions[2]/name", "collection-admin-edit", 20);
-=======
     verifySecurityStatus(cl, baseUrl + authzPrefix, "authorization/permissions[2]/name", "collection-admin-edit", 20);
->>>>>>> 9ce2d0d2
 
     CollectionAdminRequest.Reload reload = new CollectionAdminRequest.Reload();
     reload.setCollectionName(cloudSolrClient.getDefaultCollection());
@@ -216,7 +197,6 @@
     } catch (HttpSolrClient.RemoteSolrException e) {
 
     }
-    cloudSolrClient.setDefaultCollection(old);
 
     cloudSolrClient.setDefaultCollection(old);
 

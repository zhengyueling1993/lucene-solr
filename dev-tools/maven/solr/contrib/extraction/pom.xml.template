--- conflicted
+++ resolved
@@ -36,12 +36,7 @@
   </description>
   <properties>
     <module-directory>solr/contrib/extraction</module-directory>
-<<<<<<< HEAD
     <build-directory>../../build/contrib/extraction</build-directory>
-    <tests.luceneMatchVersion>4.0</tests.luceneMatchVersion>
-=======
-    <build-directory>build</build-directory>
->>>>>>> 2c3b410c
   </properties>
   <dependencies>
     <dependency>
